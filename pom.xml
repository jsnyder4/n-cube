<?xml version="1.0" encoding="UTF-8"?>
<project xmlns="http://maven.apache.org/POM/4.0.0" xmlns:xsi="http://www.w3.org/2001/XMLSchema-instance" xsi:schemaLocation="http://maven.apache.org/POM/4.0.0 http://maven.apache.org/maven-v4_0_0.xsd">
	<modelVersion>4.0.0</modelVersion>
    <name>n-cube</name>
    <groupId>com.cedarsoftware</groupId>
	<artifactId>n-cube</artifactId>
<<<<<<< HEAD
    <packaging>war</packaging>
	<version>3.6.8-SNAPSHOT</version>
=======
    <packaging>jar</packaging>
	<version>3.6.9-SNAPSHOT</version>
>>>>>>> 7f68cc18
	<description>n-cube Engine</description>
    <url>https://github.com/jdereg/n-cube</url>
    <profiles>
        <profile>
            <id>release-sign-artifacts</id>
            <activation>
                <property>
                    <name>performRelease</name>
                    <value>true</value>
                </property>
            </activation>
            <build>
                <plugins>
                    <plugin>
                        <groupId>org.apache.maven.plugins</groupId>
                        <artifactId>maven-gpg-plugin</artifactId>
                        <version>${version.plugin.gpg}</version>
                        <executions>
                            <execution>
                                <id>sign-artifacts</id>
                                <phase>verify</phase>
                                <goals>
                                    <goal>sign</goal>
                                </goals>
                                <configuration>
                                    <keyname>${gpg.keyname}</keyname>
                                    <passphrase>${gpg.passphrase}</passphrase>
                                </configuration>
                            </execution>
                        </executions>
                    </plugin>
                </plugins>
            </build>
        </profile>
    </profiles>

    <licenses>
        <license>
            <name>The Apache Software License, Version 2.0</name>
            <url>http://www.apache.org/licenses/LICENSE-2.0.txt</url>
            <distribution>repo</distribution>
        </license>
    </licenses>

    <scm>
        <url>https://github.com/jdereg/n-cube</url>
        <connection>scm:git:git://github.com/jdereg/n-cube.git</connection>
        <developerConnection>scm:git:git@github.com:jdereg/n-cube.git</developerConnection>
        <tag>HEAD</tag>
    </scm>

    <developers>
        <developer>
            <id>jdereg</id>
            <name>John DeRegnaucourt</name>
            <email>jdereg@gmail.com</email>
        </developer>
    </developers>

    <properties>
        <version.json-io>4.9.8</version.json-io>
        <version.java-util>1.26.0</version.java-util>
        <version.json-command-servlet>1.4.0</version.json-command-servlet>
        <version.tuckey>4.0.4</version.tuckey>
        <version.log4j>2.5</version.log4j>
        <version.junit>4.12</version.junit>
        <version.groovy>2.4.8</version.groovy>
        <version.guava>21.0</version.guava>
        <version.commons.math>3.5</version.commons.math>
        <version.encog.core>3.3.0</version.encog.core>
        <version.mockito>1.10.19</version.mockito>
        <version.httpclient>4.5.3</version.httpclient>
        <version.spring>4.3.5.RELEASE</version.spring>
        <version.mongo>2.12.3</version.mongo>
        <version.mysql.connector.java>5.1.40</version.mysql.connector.java>
        <version.nosqlunit>0.7.9</version.nosqlunit>
        <version.tomcat.jdbc>8.0.39</version.tomcat.jdbc>
        <version.hsqldb>2.3.4</version.hsqldb>
        <version.net.sf.trove4j>3.0.3</version.net.sf.trove4j>
        <version.apache.ivy>2.4.0</version.apache.ivy>
        <version.plugin.assembly>2.6</version.plugin.assembly>
        <version.plugin.compiler>3.5.1</version.plugin.compiler>
        <version.plugin.gmavenplus>1.5</version.plugin.gmavenplus>
        <version.plugin.deploy>2.8.2</version.plugin.deploy>
        <version.plugin.nexus>1.6.7</version.plugin.nexus>
        <version.plugin.source>3.0.1</version.plugin.source>
        <version.plugin.javadoc>2.10.3</version.plugin.javadoc>
        <version.plugin.gpg>1.6</version.plugin.gpg>
        <version.plugin.release>2.5.3</version.plugin.release>
        <version.plugin.surefire>2.19.1</version.plugin.surefire>
        <version.servlet.api>2.5</version.servlet.api>
        <version.servlet>3.1.0</version.servlet>
        <version.plugin.war>2.6</version.plugin.war>
        <!--<version.jetty>9.3.7.v20160115</version.jetty>-->
        <!--<jetty.httpPort>9000</jetty.httpPort>-->
        <!--<jetty.stopPort>9100</jetty.stopPort>-->
        <!--<jetty.stopKey>n-cube</jetty.stopKey>-->
        <version.java>1.8</version.java>
        <project.build.sourceEncoding>UTF-8</project.build.sourceEncoding>
    </properties>

    <pluginRepositories>
        <pluginRepository>
            <id>central</id>
            <name>Maven Plugin Repository</name>
            <url>http://repo1.maven.org/maven2</url>
            <layout>default</layout>
            <snapshots>
                <enabled>false</enabled>
            </snapshots>
            <releases>
                <updatePolicy>never</updatePolicy>
            </releases>
        </pluginRepository>
    </pluginRepositories>

    <distributionManagement>
        <snapshotRepository>
            <id>ossrh</id>
            <url>https://oss.sonatype.org/content/repositories/snapshots</url>
        </snapshotRepository>
        <repository>
            <id>ossrh</id>
            <url>https://oss.sonatype.org/service/local/staging/deploy/maven2/</url>
        </repository>
    </distributionManagement>

    <build>
        <plugins>

            <!-- turn off normal compile/testCompile because we are using gmaven plus groovy compile -->
            <plugin>
                <groupId>org.apache.maven.plugins</groupId>
                <artifactId>maven-compiler-plugin</artifactId>
                <executions>
                    <execution>
                        <id>default-compile</id>
                        <phase>none</phase>
                    </execution>
                    <execution>
                        <id>default-testCompile</id>
                        <phase>none</phase>
                    </execution>
                </executions>
            </plugin>

            <plugin>
                <groupId>org.codehaus.gmavenplus</groupId>
                <artifactId>gmavenplus-plugin</artifactId>
                <version>${version.plugin.gmavenplus}</version>
                <executions>
                    <execution>
                        <goals>
                            <goal>addSources</goal>
                            <goal>addTestSources</goal>
                            <goal>compile</goal>
                            <goal>testCompile</goal>
                        </goals>
                    </execution>
                    <execution>
                        <id>groovydoc</id>
                        <phase>package</phase>
                        <goals>
                            <goal>groovydoc</goal>
                        </goals>
                    </execution>
                </executions>
            </plugin>

            <plugin>
                <groupId>org.apache.maven.plugins</groupId>
                <artifactId>maven-source-plugin</artifactId>
                <version>${version.plugin.source}</version>
                <executions>
                    <execution>
                        <id>attach-sources</id>
                        <goals>
                            <goal>jar-no-fork</goal>
                        </goals>
                    </execution>
                </executions>
            </plugin>

            <plugin>
                <artifactId>maven-assembly-plugin</artifactId>
                <version>${version.plugin.assembly}</version>
                <configuration>
                    <descriptors>
                        <descriptor>src/main/assembly/groovydoc.xml</descriptor>
                    </descriptors>
                </configuration>
                <executions>
                    <execution>
                        <id>javadoc</id>
                        <phase>package</phase>
                        <goals>
                            <goal>single</goal>
                        </goals>
                    </execution>
                </executions>
            </plugin>

            <plugin>
                <groupId>org.sonatype.plugins</groupId>
                <artifactId>nexus-staging-maven-plugin</artifactId>
                <version>${version.plugin.nexus}</version>
                <extensions>true</extensions>
                <configuration>
                    <serverId>ossrh</serverId>
                    <nexusUrl>https://oss.sonatype.org/</nexusUrl>
                    <autoReleaseAfterClose>true</autoReleaseAfterClose>
                </configuration>
            </plugin>

            <plugin>
                <groupId>org.apache.maven.plugins</groupId>
                <artifactId>maven-surefire-plugin</artifactId>
                <version>${version.plugin.surefire}</version>
                <configuration>
                    <excludes>
                        <exclude>**/*TestNCubeClient*</exclude>
                    </excludes>
                    <forkCount>2</forkCount>
                    <failIfNoTests>false</failIfNoTests>
                </configuration>
            </plugin>

            <plugin>
                <groupId>org.apache.maven.plugins</groupId>
                <artifactId>maven-failsafe-plugin</artifactId>
                <version>${version.plugin.surefire}</version>
                <configuration>
                    <includes>
                        <include>**/*TestNCubeClient*</include>
                    </includes>
                </configuration>
                <executions>
                    <execution>
                        <goals>
                            <goal>integration-test</goal>
                            <goal>verify</goal>
                        </goals>
                    </execution>
                </executions>
            </plugin>

            <plugin>
                <groupId>org.apache.tomcat.maven</groupId>
                <artifactId>tomcat7-maven-plugin</artifactId>
                <version>2.0</version>
                <configuration>
                    <port>9000</port>
                    <path>/nce</path>
                </configuration>
                <executions>
                    <execution>
                        <id>start-tomcat</id>
                        <phase>pre-integration-test</phase>
                        <goals>
                            <goal>run</goal>
                        </goals>
                        <configuration>
                            <fork>true</fork>
                        </configuration>
                    </execution>
                    <execution>
                        <id>stop-tomcat</id>
                        <phase>post-integration-test</phase>
                        <goals>
                            <goal>shutdown</goal>
                        </goals>
                    </execution>
                </executions>
                <dependencies>
                    <dependency>
                        <groupId>oracle</groupId>
                        <artifactId>ojdbc6</artifactId>
                        <version>11.2.0.3</version>
                    </dependency>
                </dependencies>
            </plugin>

            <plugin>
                <groupId>org.apache.maven.plugins</groupId>
                <artifactId>maven-war-plugin</artifactId>
                <version>${version.plugin.war}</version>
                <configuration>
                    <archiveClasses>false</archiveClasses>
                    <attachClasses>true</attachClasses>
                    <webXml>src\main\webapp\WEB-INF\web.xml</webXml>
                    <warName>n-cube</warName>
                </configuration>
            </plugin>

            <!--<plugin>-->
                <!--<groupId>org.eclipse.jetty</groupId>-->
                <!--<artifactId>jetty-maven-plugin</artifactId>-->
                <!--<version>${version.jetty}</version>-->
                <!--<configuration>-->
                    <!--<scanIntervalSeconds>0</scanIntervalSeconds>-->
                    <!--<stopKey>${jetty.stopKey}</stopKey>-->
                    <!--<stopPort>${jetty.stopPort}</stopPort>-->
                    <!--<webAppSourceDirectory>${project.basedir}/src/main/webapp</webAppSourceDirectory>-->
                    <!--<webApp>-->
                        <!--<contextPath>/nce</contextPath>-->
                        <!--<baseResource implementation="org.eclipse.jetty.util.resource.ResourceCollection">-->
                            <!--<resourcesAsCSV>${project.basedir}/src/main/webapp</resourcesAsCSV>-->
                        <!--</baseResource>-->
                    <!--</webApp>-->
                    <!--<useTestClasspath>true</useTestClasspath>-->
                    <!--<waitForChild>false</waitForChild>-->
                    <!--<systemProperties>-->
                        <!--<systemProperty>-->
                            <!--<name>jetty.httpPort</name>-->
                            <!--<value>${jetty.httpPort}</value>-->
                        <!--</systemProperty>-->
                    <!--</systemProperties>-->
                    <!--<jvmArgs>-Djetty.httpPort=${jetty.httpPort}</jvmArgs>-->
                    <!--<jettyXml>${project.basedir}/jetty.xml</jettyXml>-->
                <!--</configuration>-->
                <!--<executions>-->
                    <!--<execution>-->
                        <!--<id>start-jetty</id>-->
                        <!--<phase>test</phase>-->
                        <!--<goals>-->
                            <!--<goal>start</goal>-->
                        <!--</goals>-->
                        <!--<configuration>-->
                            <!--<daemon>true</daemon>-->
                        <!--</configuration>-->
                    <!--</execution>-->
                <!--</executions>-->
            <!--</plugin>-->
        </plugins>
    </build>

    <dependencies>

        <dependency>
            <groupId>org.tuckey</groupId>
            <artifactId>urlrewritefilter</artifactId>
            <version>${version.tuckey}</version>
        </dependency>

        <dependency>
            <groupId>com.cedarsoftware</groupId>
            <artifactId>json-command-servlet</artifactId>
            <version>${version.json-command-servlet}</version>
        </dependency>

        <dependency>
            <groupId>org.apache.httpcomponents</groupId>
            <artifactId>httpclient</artifactId>
            <version>${version.httpclient}</version>
        </dependency>

        <dependency>
            <groupId>org.springframework</groupId>
            <artifactId>spring-core</artifactId>
            <version>${version.spring}</version>
        </dependency>

        <dependency>
            <groupId>org.springframework</groupId>
            <artifactId>spring-beans</artifactId>
            <version>${version.spring}</version>
        </dependency>

        <dependency>
            <groupId>org.springframework</groupId>
            <artifactId>spring-tx</artifactId>
            <version>${version.spring}</version>
        </dependency>

        <dependency>
            <groupId>org.springframework</groupId>
            <artifactId>spring-orm</artifactId>
            <version>${version.spring}</version>
        </dependency>

        <dependency>
            <groupId>org.springframework</groupId>
            <artifactId>spring-aspects</artifactId>
            <version>${version.spring}</version>
        </dependency>

        <dependency>
            <groupId>org.springframework</groupId>
            <artifactId>spring-aop</artifactId>
            <version>${version.spring}</version>
        </dependency>

        <dependency>
            <groupId>org.springframework</groupId>
            <artifactId>spring-web</artifactId>
            <version>${version.spring}</version>
        </dependency>

        <dependency>
            <groupId>org.springframework</groupId>
            <artifactId>spring-context</artifactId>
            <version>${version.spring}</version>
        </dependency>

        <dependency>
            <groupId>org.springframework</groupId>
            <artifactId>spring-context-support</artifactId>
            <version>${version.spring}</version>
        </dependency>

        <dependency>
            <groupId>org.codehaus.groovy</groupId>
            <artifactId>groovy-all</artifactId>
            <version>${version.groovy}</version>
            <!--<classifier>indy</classifier>-->
        </dependency>

        <dependency>
            <groupId>org.hsqldb</groupId>
            <artifactId>hsqldb</artifactId>
            <version>${version.hsqldb}</version>
            <scope>test</scope>
        </dependency>

        <!--<dependency>-->
            <!--<groupId>com.lordofthejars</groupId>-->
            <!--<artifactId>nosqlunit-mongodb</artifactId>-->
            <!--<version>${version.nosqlunit}</version>-->
            <!--<scope>test</scope>-->
        <!--</dependency>-->

        <!--<dependency>-->
            <!--<groupId>org.mongodb</groupId>-->
            <!--<artifactId>mongo-java-driver</artifactId>-->
            <!--<version>${version.mongo}</version>-->
        <!--</dependency>-->

        <dependency>
            <groupId>javax.servlet</groupId>
            <artifactId>servlet-api</artifactId>
            <version>${version.servlet.api}</version>
            <scope>provided</scope>
        </dependency>

        <dependency>
            <groupId>javax.servlet</groupId>
            <artifactId>javax.servlet-api</artifactId>
            <version>${version.servlet}</version>
            <scope>provided</scope>
            <optional>true</optional>
        </dependency>

        <!--<dependency>-->
            <!--<groupId>org.eclipse.jetty</groupId>-->
            <!--<artifactId>jetty-servlets</artifactId>-->
            <!--<version>${version.jetty}</version>-->
            <!--<scope>test</scope>-->
        <!--</dependency>-->

        <dependency>
            <groupId>mysql</groupId>
            <artifactId>mysql-connector-java</artifactId>
            <version>${version.mysql.connector.java}</version>
            <scope>test</scope>
        </dependency>

        <dependency>
            <groupId>com.google.guava</groupId>
            <artifactId>guava</artifactId>
            <version>${version.guava}</version>
        </dependency>

        <dependency>
			<groupId>junit</groupId>
			<artifactId>junit</artifactId>
			<version>${version.junit}</version>
			<scope>test</scope>
		</dependency>

        <dependency>
            <groupId>org.apache.logging.log4j</groupId>
            <artifactId>log4j-api</artifactId>
            <version>${version.log4j}</version>
        </dependency>

        <dependency>
            <groupId>org.apache.logging.log4j</groupId>
            <artifactId>log4j-core</artifactId>
            <version>${version.log4j}</version>
        </dependency>

        <dependency>
            <groupId>com.cedarsoftware</groupId>
            <artifactId>json-io</artifactId>
            <version>${version.json-io}</version>
        </dependency>

        <dependency>
            <groupId>com.cedarsoftware</groupId>
            <artifactId>java-util</artifactId>
            <version>${version.java-util}</version>
        </dependency>

        <dependency>
            <groupId>org.mockito</groupId>
            <artifactId>mockito-all</artifactId>
            <version>${version.mockito}</version>
            <scope>test</scope>
        </dependency>

        <dependency>
          <groupId>org.apache.tomcat</groupId>
          <artifactId>tomcat-jdbc</artifactId>
          <version>${version.tomcat.jdbc}</version>
        </dependency>

        <dependency>
            <groupId>net.sf.trove4j</groupId>
            <artifactId>trove4j</artifactId>
            <version>${version.net.sf.trove4j}</version>
        </dependency>

        <dependency>
            <groupId>org.apache.ivy</groupId>
            <artifactId>ivy</artifactId>
            <version>${version.apache.ivy}</version>
        </dependency>

        <!--<dependency>-->
            <!--<groupId>org.apache.commons</groupId>-->
            <!--<artifactId>commons-math3</artifactId>-->
            <!--<version>${version.commons.math}</version>-->
            <!--<scope>test</scope>-->
        <!--</dependency>-->

        <!--<dependency>-->
            <!--<groupId>org.encog</groupId>-->
            <!--<artifactId>encog-core</artifactId>-->
            <!--<version>${version.encog.core}</version>-->
        <!--</dependency>-->

    </dependencies>
</project><|MERGE_RESOLUTION|>--- conflicted
+++ resolved
@@ -4,13 +4,8 @@
     <name>n-cube</name>
     <groupId>com.cedarsoftware</groupId>
 	<artifactId>n-cube</artifactId>
-<<<<<<< HEAD
     <packaging>war</packaging>
-	<version>3.6.8-SNAPSHOT</version>
-=======
-    <packaging>jar</packaging>
 	<version>3.6.9-SNAPSHOT</version>
->>>>>>> 7f68cc18
 	<description>n-cube Engine</description>
     <url>https://github.com/jdereg/n-cube</url>
     <profiles>
