--- conflicted
+++ resolved
@@ -153,15 +153,9 @@
         {   // Lazy load cube (make sure to apply any advices to it)
             NCube cube = getPersister().loadCube((NCubeInfoDto) value);
             applyAdvices(cube.getApplicationID(), cube);
-<<<<<<< HEAD
-            String cubeName = cube.getName().toLowerCase();
-            if (!cubeName.startsWith("tx."))
-            {
-=======
             String cubeName = cube.name.toLowerCase();
             if (!cubeName.startsWith("tx."))
             {   // Do not cache transactional cubes
->>>>>>> 6e357967
                 getCacheForApp(cube.getApplicationID()).put(cubeName, cube);
             }
             return cube;
@@ -220,10 +214,6 @@
         validateAppId(appId);
         validateCube(ncube);
 
-<<<<<<< HEAD
-        // Add the cube to the cache for this ApplicationID
-=======
->>>>>>> 6e357967
         String cubeName = ncube.name.toLowerCase();
 
         if (!cubeName.startsWith("tx."))
