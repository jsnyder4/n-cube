--- conflicted
+++ resolved
@@ -1,5 +1,6 @@
 package com.cedarsoftware.ncube
 
+import com.cedarsoftware.ncube.exception.CoordinateNotFoundException
 import com.cedarsoftware.util.CaseInsensitiveMap
 import com.cedarsoftware.util.StringUtilities
 import com.google.common.base.Splitter
@@ -35,7 +36,6 @@
 @CompileStatic
 class ReferenceAxisLoader implements Axis.AxisRefProvider
 {
-    private static NCubeClient ncubeClient
     public static final String REF_TENANT = 'referenceTenant'
     public static final String REF_APP = 'referenceApp'
     public static final String REF_VERSION = 'referenceVersion'
@@ -49,6 +49,7 @@
     public static final String TRANSFORM_STATUS = 'transformStatus'
     public static final String TRANSFORM_BRANCH = 'transformBranch'
     public static final String TRANSFORM_CUBE_NAME = 'transformCubeName'
+    public static final String TRANSFORM_METHOD_NAME = 'transformMethodName'
 
     private String cubeName
     private String axisName
@@ -61,14 +62,13 @@
      * @param refAxisArgs Map containing all the key-value pairs to describe the referenced n-cube + axis
      * and an optional reference to a transformation cube.<br>
      * required keys: sourceTenant, sourceApp, sourceVersion, sourceStatus, sourceBranch, referenceCubeName, referenceAxisName
-     * optional keys (transformer): transformApp, transformVersion, transformStatus, transformBranch, transformCubeName
+     * optional keys (transformer): transformApp, transformVersion, transformStatus, transformBranch, transformCubeName, transformMethodName
      */
     ReferenceAxisLoader(String containingCubeName, String sourceAxisName, Map<String , Object> args)
     {
         cubeName = containingCubeName
         axisName = sourceAxisName
         this.args = args
-        ncubeClient = SpringAppContext.ncubeClient
     }
 
     /**
@@ -112,7 +112,8 @@
 
         if (transformCube != null)
         {   // Allow this cube to manipulate the passed in Axis.
-            ensureTransformCubeIsCorrect(transformCube, axis)
+            input.method = args[TRANSFORM_METHOD_NAME]
+            ensureMethodAxisExists(transformCube, axis)
             transform(transformCube, input, output, axis)
         }
         else
@@ -148,80 +149,6 @@
 
     private void transform(NCube transformCube, Map<String, Object> input, Map<String, Object> output, Axis axis)
     {
-<<<<<<< HEAD
-        List<Column> columns = input.columns as List
-        transformCube.getAxis('transform').columnsWithoutDefault.each { Column column ->
-            def typeCell = transformCube.getCellNoExecute([transform: column.value, property: 'type'])
-            if (!(typeCell instanceof String) || StringUtilities.isEmpty(typeCell as String))
-            {
-                throw new IllegalArgumentException("""${getFailMessage(axis.name)} \
-It referenced axis: ${getReferencedAxisInfo(axis)} using transform n-cube: \
-${getTransformInfo(axis)}. Please enter a String for type in transform id: ${column.value}.""")
-            }
-            String type = (typeCell as String).toLowerCase()
-
-            def valueCell = transformCube.getCellNoExecute([transform: column.value, property: 'value'])
-            if (!(valueCell instanceof String) || StringUtilities.isEmpty(valueCell as String))
-            {
-                throw new IllegalArgumentException("""${getFailMessage(axis.name)} \
-It referenced axis: ${getReferencedAxisInfo(axis)} using transform n-cube: \
-${getTransformInfo(axis)}. Please enter a String for value in transform id: ${column.value}.""")
-            }
-            String value = valueCell as String
-
-            List<String> values = Splitter.on(',').trimResults().splitToList(value)
-            switch (type)
-            {
-                case 'add':
-                    if (values.size() > 1)
-                    {
-                        throw new IllegalArgumentException("""${getFailMessage(axis.name)} \
-It referenced axis: ${getReferencedAxisInfo(axis)} using transform n-cube: \
-${getTransformInfo(axis)}. Transform type 'add' only supports adding one column at a time in transform id: ${column.value}.""")
-                    }
-                    Comparable newValue = Axis.promoteValue(axis.valueType, values[0])
-                    columns.add(new Column(newValue, Integer.MAX_VALUE - (column.value as Long)))
-                    break
-                case 'remove':
-                    values.each { String val ->
-                        Comparable newValue = Axis.promoteValue(axis.valueType, val)
-                        Column columnToRemove = columns.find { it.value == newValue }
-                        columns.remove(columnToRemove)
-                    }
-                    break
-                case 'subset':
-                    Set<Column> columnsToKeep = new LinkedHashSet()
-                    columns.each { Column col ->
-                        for (String val : values)
-                        {
-                            Comparable newValue = Axis.promoteValue(axis.valueType, val)
-                            if (col.value == newValue)
-                            {
-                                columnsToKeep.add(col)
-                                break
-                            }
-                        }
-                    }
-                    columns = columnsToKeep as List
-                    break
-                case 'addaxis':
-                    if (values.size() != 4)
-                    {
-                        throw new IllegalArgumentException("""${getFailMessage(axis.name)} \
-It referenced axis: ${getReferencedAxisInfo(axis)} using transform n-cube: \
-${getTransformInfo(axis)}. Transform type addAxis must have a value with format 'app name, version, cube name, axis name' in transform id: ${column.value} found: ${value}.""")
-                    }
-                    ApplicationID appId = new ApplicationID(transformCube.applicationID.tenant, values[0], values[1], ReleaseStatus.RELEASE.name(), ApplicationID.HEAD)
-                    NCube ncube = ncubeClient.getCube(appId, values[2])
-                    Axis cubeAxis = ncube.getAxis(values[3])
-                    columns.addAll(cubeAxis.columnsWithoutDefault)
-                    break
-                default:
-                    throw new IllegalArgumentException("""${getFailMessage(axis.name)} \
-It referenced axis: ${getReferencedAxisInfo(axis)} using transform n-cube: \
-${getTransformInfo(axis)}. Transform type must be one of [add, remove, subset, addAxis] in transform id: ${column.value} found: ${type}.""")
-            }
-=======
         if (usesMethod)
         {
             try
@@ -312,28 +239,11 @@
                 }
             }
             output.columns = columns
->>>>>>> de6557d2
-        }
-        output.columns = columns
-    }
-
-    private void ensureTransformCubeIsCorrect(NCube transformCube, Axis axis)
-    {
-<<<<<<< HEAD
-        Axis property = transformCube.getAxis('property')
-        Axis transform = transformCube.getAxis('transform')
-        if (transformCube.numDimensions != 2 ||
-                property == null ||
-                transform == null ||
-                property.type != AxisType.DISCRETE ||
-                transform.type != AxisType.DISCRETE ||
-                property.valueType != AxisValueType.STRING ||
-                transform.valueType != AxisValueType.LONG)
-        {
-            throw new IllegalArgumentException("""${getFailMessage(axis.name)} \
-It referenced axis: ${getReferencedAxisInfo(axis)} using transform n-cube: \
-${getTransformInfo(axis)} which must have two DISCRETE axes: transform (LONG) and property (STRING)""")
-=======
+        }
+    }
+
+    private void ensureMethodAxisExists(NCube transformCube, Axis axis)
+    {
         usesMethod = true
         if (transformCube.getAxis('method') == null)
         {
@@ -347,7 +257,6 @@
 It referenced axis: ${getReferencedAxisInfo(axis)} using transform n-cube: \
 ${getTransformInfo(axis)} which must have two DISCRETE axes: transform (LONG) and property (STRING)""")
             }
->>>>>>> de6557d2
         }
     }
 
@@ -380,7 +289,7 @@
 
     private NCube getTransformCube(Axis axis, String transformCubeName)
     {
-        NCube transformCube = ncubeClient.getCube(axis.transformApp, axis.getMetaProperty(TRANSFORM_CUBE_NAME) as String)
+        NCube transformCube = NCubeManager.getCube(axis.transformApp, axis.getMetaProperty(TRANSFORM_CUBE_NAME) as String)
         if (transformCube == null)
         {
             throw new IllegalStateException("""\
@@ -392,7 +301,7 @@
 
     private NCube getReferencedCube(Axis axis, String refCubeName, String refAxisName)
     {
-        NCube refCube = ncubeClient.getCube(axis.referencedApp, axis.getMetaProperty(REF_CUBE_NAME) as String)
+        NCube refCube = NCubeManager.getCube(axis.referencedApp, axis.getMetaProperty(REF_CUBE_NAME) as String)
         if (refCube == null)
         {
             throw new IllegalStateException("""\
@@ -409,11 +318,7 @@
 
     private static String getReferencedAxisInfo(Axis axis)
     {
-<<<<<<< HEAD
-        return "${axis.referencedApp}${axis.referenceCubeName}/${axis.referenceAxisName}"
-=======
         return "${axis.referencedApp}${axis.referenceCubeName}/ ${axis.referenceAxisName}"
->>>>>>> de6557d2
     }
 
     private static String getTransformInfo(Axis axis)
