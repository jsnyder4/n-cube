--- conflicted
+++ resolved
@@ -1,11 +1,8 @@
 ### Revision History
 * 4.1.0
   * Separated out server.port property. Renamed server.* properties for JsonHttpProxy to target.*.
-<<<<<<< HEAD
   * Bug fix: Reference Axes not get checked properly on pull request merge vs straight commit branch.
-=======
   * Added appId to a couple InvalidCoordinateExceptions for more clarity in logs
->>>>>>> 228e0360
 * 4.0.9
   * Bug fix: Separated checkPermissions() and checkMultiplePermissions() from overridden API to two distinct APIs.
 * 4.0.8
